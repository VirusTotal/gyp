/*
Copyright (c) 2007-2013. The YARA Authors. All Rights Reserved.

Redistribution and use in source and binary forms, with or without modification,
are permitted provided that the following conditions are met:

1. Redistributions of source code must retain the above copyright notice, this
list of conditions and the following disclaimer.

2. Redistributions in binary form must reproduce the above copyright notice,
this list of conditions and the following disclaimer in the documentation and/or
other materials provided with the distribution.

3. Neither the name of the copyright holder nor the names of its contributors
may be used to endorse or promote products derived from this software without
specific prior written permission.

THIS SOFTWARE IS PROVIDED BY THE COPYRIGHT HOLDERS AND CONTRIBUTORS "AS IS" AND
ANY EXPRESS OR IMPLIED WARRANTIES, INCLUDING, BUT NOT LIMITED TO, THE IMPLIED
WARRANTIES OF MERCHANTABILITY AND FITNESS FOR A PARTICULAR PURPOSE ARE
DISCLAIMED. IN NO EVENT SHALL THE COPYRIGHT HOLDER OR CONTRIBUTORS BE LIABLE FOR
ANY DIRECT, INDIRECT, INCIDENTAL, SPECIAL, EXEMPLARY, OR CONSEQUENTIAL DAMAGES
(INCLUDING, BUT NOT LIMITED TO, PROCUREMENT OF SUBSTITUTE GOODS OR SERVICES;
LOSS OF USE, DATA, OR PROFITS; OR BUSINESS INTERRUPTION) HOWEVER CAUSED AND ON
ANY THEORY OF LIABILITY, WHETHER IN CONTRACT, STRICT LIABILITY, OR TORT
(INCLUDING NEGLIGENCE OR OTHERWISE) ARISING IN ANY WAY OUT OF THE USE OF THIS
SOFTWARE, EVEN IF ADVISED OF THE POSSIBILITY OF SUCH DAMAGE.
*/

/* Lexical analyzer for YARA */

%top{
package parser

import (
    "fmt"
    "io"
    "log"
    "os"
    "math"
    "strconv"
    "strings"

    "github.com/VirusTotal/gyp/ast"
    "github.com/VirusTotal/gyp/hex"
    gyperror "github.com/VirusTotal/gyp/error"
)

type YYcontext struct {}

// YYtype is the structure returned by the lexer every time the scanner asks
// for the next token. Each token may have an associated value, for example,
// the _IDENTIFIER_ token has an associated string with the identifier's name.
// If the lexer wants to return an error to the scanner it
// sets the Error field and leaves the Token and Value empty.
type YYtype struct {
  Token int
  Lineno int
  Value *yrSymType
  Error gyperror.Error
}

// Token creates a YYtype struct for the given token type with no associated
// value.
func (s *Scanner) Token(t int) YYtype {
  return YYtype{Token: t, Lineno: s.Lineno}
}

// TokenString creates a YYtype struct for the given token type with an
// associated string.
func (s *Scanner) TokenString(t int, v string) YYtype {
  return YYtype{Token: t, Lineno: s.Lineno, Value: &yrSymType{s: v}}
}

func (s *Scanner) TokenInt64(t int, v int64) YYtype {
  return YYtype{Token: t, Lineno: s.Lineno, Value: &yrSymType{i64: v}}
}

func (s *Scanner) TokenRegExp(reg *ast.LiteralRegexp) YYtype {
  return YYtype{Token: _REGEXP_, Lineno: s.Lineno, Value: &yrSymType{reg: reg}}
}

func (s *Scanner) TokenHexString(hexTokens []ast.HexToken) YYtype {
  return YYtype{Token: _HEX_STRING_, Lineno: s.Lineno, Value: &yrSymType{hexTokens: hexTokens}}
}

func Error(c gyperror.Code, msg string) YYtype {
  return YYtype{Error: gyperror.Error{c, msg, 0,}}
}

func validateAscii(s []byte) error {
  for _, c := range s {
    if c < 32 || c >= 127 {
       return fmt.Errorf(`non-ascii character "\x%02x"`, c)
    }
  }
  return nil
}


// The YY_USER_DATA macro is used to define variables inside the Scanner
// Lex() method. These variables manage buffers for gathering groups of
// tokens. Flex collects tokens individually but strings and conditions may
// contain several tokens.
// Two different buffers are necessary because conditions may contain strings.

// This comment applies to the YY_USER_ACTION macro, which is having
// a problem with comments...
// For condition, the colons and whitespace will be collected in the
// prefix and the right brace for the suffix. Use strings.TrimLeft/Right
}

%{
YY_USER_DATA(
  var (
    str      []byte
    regexp   []byte
    YYtext   string  // each action sets this to the current yytext
  )
)

YY_USER_ACTION(
  YYtext = string(yytext)
)

// Define a constant for end-of-file
const eof = 0
%}

%option reentrant bison-bridge
%option nounput
%option never-interactive
%option yylineno
%option prefix="yara_yy"

%option verbose
%option warn

%x STR
%x REGEXP
%x COMMENT

digit         [0-9]
letter        [a-zA-Z]
hexdigit      [a-fA-F0-9]
octdigit      [0-7]

%%

".."                    { return yy.Token(_DOT_DOT_);     }
"<"                     { return yy.Token(_LT_);          }
">"                     { return yy.Token(_GT_);          }
"<="                    { return yy.Token(_LE_);          }
">="                    { return yy.Token(_GE_);          }
"=="                    { return yy.Token(_EQ_);          }
"!="                    { return yy.Token(_NEQ_);         }
"<<"                    { return yy.Token(_SHIFT_LEFT_);  }
">>"                    { return yy.Token(_SHIFT_RIGHT_); }
"private"               { return yy.Token(_PRIVATE_);     }
"global"                { return yy.Token(_GLOBAL_);      }
"rule"                  { return yy.Token(_RULE_);        }
"meta"                  { return yy.Token(_META_);        }
"strings"               { return yy.Token(_STRINGS_);     }
"ascii"                 { return yy.Token(_ASCII_);       }
"base64"                { return yy.Token(_BASE64_);      }
"base64wide"            { return yy.Token(_BASE64WIDE_);  }
"wide"                  { return yy.Token(_WIDE_);        }
"xor"                   { return yy.Token(_XOR_);         }
"fullword"              { return yy.Token(_FULLWORD_);    }
"nocase"                { return yy.Token(_NOCASE_);      }
"condition"             { return yy.Token(_CONDITION_);   }
"true"                  { return yy.Token(_TRUE_);        }
"false"                 { return yy.Token(_FALSE_);       }
"not"                   { return yy.Token(_NOT_);         }
"and"                   { return yy.Token(_AND_);         }
"or"                    { return yy.Token(_OR_);          }
"at"                    { return yy.Token(_AT_);          }
"in"                    { return yy.Token(_IN_);          }
"of"                    { return yy.Token(_OF_);          }
"them"                  { return yy.Token(_THEM_);        }
"for"                   { return yy.Token(_FOR_);         }
"all"                   { return yy.Token(_ALL_);         }
"any"                   { return yy.Token(_ANY_);         }
"entrypoint"            { return yy.Token(_ENTRYPOINT_);  }
"filesize"              { return yy.Token(_FILESIZE_);    }
"matches"               { return yy.Token(_MATCHES_);     }
"contains"              { return yy.Token(_CONTAINS_);    }
"icontains"             { return yy.Token(_ICONTAINS_);   }
"startswith"            { return yy.Token(_STARTSWITH_);  }
"istartswith"           { return yy.Token(_ISTARTSWITH_); }
"endswith"              { return yy.Token(_ENDSWITH_);    }
"iendswith"             { return yy.Token(_IENDSWITH_);   }
"import"                { return yy.Token(_IMPORT_);      }
"include"               { return yy.Token(_INCLUDE_);     }

"/*"                    { BEGIN (COMMENT);       }
<COMMENT>"*/"           { BEGIN (INITIAL);       }
<COMMENT>(.|\n)         { /* skip comments */   }


"//"[^\n]*              { /* skip single-line comments */ }

<<EOF>> { return yy.Token(eof) }


$({letter}|{digit}|_)*"*"  {
  return yy.TokenString(_STRING_IDENTIFIER_WITH_WILDCARD_, string(yytext));
}


$({letter}|{digit}|_)*  {
  return yy.TokenString(_STRING_IDENTIFIER_, string(yytext));
}


#({letter}|{digit}|_)*  {
  return yy.TokenString(_STRING_COUNT_, string(yytext));
}


@({letter}|{digit}|_)*  {
  return yy.TokenString(_STRING_OFFSET_, string(yytext));
}


!({letter}|{digit}|_)*  {
  return yy.TokenString(_STRING_LENGTH_, string(yytext));
}


u?int(8|16|32)(be)? {
  return yy.TokenString(_INTEGER_FUNCTION_, string(yytext));
}


({letter}|_)({letter}|{digit}|_)*  {
  return yy.TokenString(_IDENTIFIER_, string(yytext));
}


{digit}+(MB|KB){0,1}  {
  s := strings.TrimRight(YYtext, "MKB")
  v, err := strconv.ParseInt(s, 10, 64)
  if err != nil {
    return Error(
      gyperror.NumberConversionError,
      fmt.Sprintf("%s", err))
  }
  if strings.HasSuffix(YYtext, "KB") {
      if v > math.MaxInt64 / 1024 {
        return Error(
          gyperror.IntegerOverflowError,
          fmt.Sprintf("Found %s; Max: %d", YYtext, math.MaxInt64))
      } else {
        v *= 1024
      }
  } else if strings.HasSuffix(YYtext, "MB") {
      if v > math.MaxInt64 / 1048576 {
        return Error(
          gyperror.IntegerOverflowError,
          fmt.Sprintf("Found %s; Max: %d", YYtext, math.MaxInt64))
      } else {
          v *= 1048576
      }
  }
  return yy.TokenInt64(_NUMBER_, v);
}

{digit}+"."{digit}+  {
  return yy.Token(_DOUBLE_);
}

0x{hexdigit}+  {
  v, err := strconv.ParseInt(YYtext, 0, 64)
  if err != nil {
    return Error(
      gyperror.NumberConversionError,
      fmt.Sprintf("%s", err))
  }
  return yy.TokenInt64(_NUMBER_, v);
}

0o{octdigit}+  {
  s := strings.TrimLeft(YYtext, "0o")
  v, err := strconv.ParseInt(s, 8, 64)
  if err != nil {
    return Error(
      gyperror.NumberConversionError,
      fmt.Sprintf("%s", err))
  }
  return yy.TokenInt64(_NUMBER_, v);
}


<STR>\"   {     /* saw closing quote - all done */
<<<<<<< HEAD
=======
  if err := validateAscii(str); err != nil {
    return Error(gyperror.NonAsciiByteError, err.Error())
  }
>>>>>>> 877a44d4
  BEGIN (INITIAL);
  return yy.TokenString(_TEXT_STRING_, string(str));
}


<STR>\\t   {
  str = append(str, yytext...)
}


<STR>\\n   {
  str = append(str, yytext...)
}


<STR>\\\"   {
  str = append(str, yytext...)
}


<STR>\\\\  {
  str = append(str, yytext...)
}


<STR>\\x{hexdigit}{2} {
  str = append(str, yytext...)
}


<STR>[^\\\n\"]+   {
  str = append(str, yytext...)
}


<STR>\n  {
  return Error(
    gyperror.UnterminatedStringError,
    "unterminate string")
}


<STR>\\(.|\n) {
  return Error(
    gyperror.IllegalEscapeSequenceError,
    "illegal escape sequence")
}


<REGEXP>\/i?s?  {
<<<<<<< HEAD
=======
  if err := validateAscii(regexp); err != nil {
    return Error(gyperror.NonAsciiByteError, err.Error())
  }

>>>>>>> 877a44d4
  var mods ast.RegexpModifiers
  for _, c := range YYtext {
      switch c {
      case 'i':
          mods = mods | ast.RegexpCaseInsensitive
      case 's':
          mods = mods | ast.RegexpDotAll
      case '/':
          // Ignore
      default:
          // Should be impossible
          return Error(
            gyperror.InvalidRegexModifierError,
            fmt.Sprintf(`invalid regexp modifier "%c"`, c))
      }
  }
  BEGIN (INITIAL);
  return yy.TokenRegExp(&ast.LiteralRegexp{
     Value: string(regexp),
     Modifiers: mods,
  });
}


<REGEXP>\\\/  {
  regexp = append(regexp, yytext...)
}


<REGEXP>\\. {
  regexp = append(regexp, yytext...)
}


<REGEXP>[^/\n\\]+ {
  regexp = append(regexp, yytext...)
}


<REGEXP>\n  {
  return Error(
    gyperror.UnterminatedRegexError,
    "unterminated regexp")
}


\"  {
  str = []byte{}
  BEGIN (STR);
}


"/"  {
  regexp = []byte{}
  BEGIN (REGEXP);
}


\{(({hexdigit}|[ \-|\?\[\]\(\)\n\r\t]|\/\*[^*]*\*\/)+|\/\/.*)+\}  {
  // Match hex-digits with whitespace or comments. The latter are stripped
  // out by hex_lexer.l

  // NOTE: The above comment may not apply. We plan to not use hex_lexer.l

  // No need to collect like str and regexp start conditions
  hexTokens, err := hex.Parse(strings.NewReader(YYtext))
  if err != nil {
    return YYtype{Error: err.(gyperror.Error)}
  }

  return yy.TokenHexString(hexTokens);
}


[ \t\r\n]   /* skip whitespace */

.   {

  r := int(yytext[0])

  if r >= 32 && r < 127 {
    return yy.Token(r)
  }

  return Error(
    gyperror.NonAsciiByteError,
    fmt.Sprintf(`non-ascii character "\x%02x"`, r))
}

%%<|MERGE_RESOLUTION|>--- conflicted
+++ resolved
@@ -293,12 +293,9 @@
 
 
 <STR>\"   {     /* saw closing quote - all done */
-<<<<<<< HEAD
-=======
   if err := validateAscii(str); err != nil {
     return Error(gyperror.NonAsciiByteError, err.Error())
   }
->>>>>>> 877a44d4
   BEGIN (INITIAL);
   return yy.TokenString(_TEXT_STRING_, string(str));
 }
@@ -349,13 +346,10 @@
 
 
 <REGEXP>\/i?s?  {
-<<<<<<< HEAD
-=======
   if err := validateAscii(regexp); err != nil {
     return Error(gyperror.NonAsciiByteError, err.Error())
   }
 
->>>>>>> 877a44d4
   var mods ast.RegexpModifiers
   for _, c := range YYtext {
       switch c {
@@ -372,6 +366,7 @@
             fmt.Sprintf(`invalid regexp modifier "%c"`, c))
       }
   }
+
   BEGIN (INITIAL);
   return yy.TokenRegExp(&ast.LiteralRegexp{
      Value: string(regexp),

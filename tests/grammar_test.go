--- conflicted
+++ resolved
@@ -374,18 +374,17 @@
     for all a in (0..3) : (a * 0 == 0)
 }
 
-<<<<<<< HEAD
 rule TEXT_STRING_SETS {
   condition:
     for any s in ("a", "b") : (s == "b")
-=======
+}
+
 rule RULE_STRING_SET_AT_EXPRESSION {
   strings:
     $s0 = "AXSERS"
     $s1 = "WXSMTS"
   condition:
     any of them at 0
->>>>>>> a2dc1046
 }
 `
 
